--- conflicted
+++ resolved
@@ -136,12 +136,6 @@
   ```
 
 
-## License
-
-<<<<<<< HEAD
-letsencrypt-erlang is distributed under APACHE 2.0 license.
-=======
-
 ## Action modes
 
 ### webroot
@@ -188,5 +182,7 @@
     ok.
 ```
 
-## Step by Step
->>>>>>> 2dd9ff75
+
+## License
+
+letsencrypt-erlang is distributed under APACHE 2.0 license.
